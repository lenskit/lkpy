# This file is part of LensKit.
# Copyright (C) 2018-2023 Boise State University.
# Copyright (C) 2023-2025 Drexel University.
# Licensed under the MIT license, see LICENSE.md for details.
# SPDX-License-Identifier: MIT

"""
Data set builder.
"""

# pyright: basic
from __future__ import annotations

import datetime as dt
import json
import warnings
from collections.abc import Mapping, Sequence
from os import PathLike
from typing import Any, Literal, TypeAlias, TypeVar, overload

import numpy as np
import pandas as pd
import pyarrow as pa
import pyarrow.compute as pc
import structlog
from numpy.typing import ArrayLike, NDArray
from scipy.sparse import csr_array, sparray

from lenskit._accel import data as _data_accel
from lenskit.data.matrix import SparseRowArray
from lenskit.diagnostics import DataError, DataWarning
from lenskit.logging import get_logger

from .container import DataContainer
from .dataset import Dataset
from .schema import (
    AllowableTroolean,
    AttrLayout,
    ColumnSpec,
    DataSchema,
    EntitySchema,
    RelationshipSchema,
    check_name,
    id_col_name,
    num_col_name,
)
from .types import ID, NPID, CoreID, IDSequence  # noqa: F401

_log = get_logger(__name__)

NPT = TypeVar("NPT", bound=np.generic)
NPArray1D: TypeAlias = np.ndarray[tuple[int], np.dtype[NPT]]

TableInput: TypeAlias = pd.DataFrame | pa.Table | dict[str, NDArray[Any]]
RelationshipEntities: TypeAlias = Sequence[str] | Mapping[str, str | None]

DuplicateAction: TypeAlias = Literal["update", "error", "overwrite"]
"""
Action to take on duplicate entities.
"""
MissingEntityAction: TypeAlias = Literal["insert", "filter", "error"]
"""
Action to take when a relationship references a missing entity.
"""
RepeatOption: TypeAlias = Literal["allow", "forbid", "remove", "remove-duplicate"]
"""
Defines how should repeated interactions be handled.
"""


class DatasetBuilder:
    """
    Construct data sets from data and tables.
    """

    schema: DataSchema
    """
    The data schema assembled so far.  Do not modify this schema directly.
    """

    _log: structlog.stdlib.BoundLogger
    _tables: dict[str, pa.Table | None]
    _indexes: dict[str, pd.Index]

    def __init__(self, name: str | DataContainer | Dataset | None = None):
        """
        Create a new dataset builder.

        Args:
            name:
                The dataset name. Can also be a data container or a dataset,
                which will initialize this builder with its contents to extend
                or modify.
        """
        if isinstance(name, Dataset):
            name._ensure_loaded()
            name = name._data
        if isinstance(name, DataContainer):
            self.schema = name.schema.model_copy()
            self._tables = {n: t for (n, t) in name.tables.items()}
            self._indexes = {
                n: pd.Index(name.tables[n].column(id_col_name(n)).to_numpy(zero_copy_only=False))
                for n in name.schema.entities.keys()
            }
        else:
            self.schema = DataSchema(name=name, entities={"item": EntitySchema()})
            self._tables = {"item": None}
            self._indexes = {}

        self._log = _log.bind(ds_name=name)

    @property
    def name(self) -> str | None:
        """
        Get the dataset name.
        """
        return self.schema.name

    def entity_classes(self) -> dict[str, EntitySchema]:
        """
        Get the entity classes defined so far.
        """
        return self.schema.entities

    def relationship_classes(self) -> dict[str, RelationshipSchema]:
        """
        Get the relationship classes defined so far.
        """
        return self.schema.relationships

    def record_count(self, class_name: str) -> int:
        """
        Get the number of records for the specified entity or relationship class.
        """
        tbl = self._tables[class_name]
        if tbl is None:
            return 0
        else:
            return tbl.num_rows

    def entity_id_type(self, name: str) -> pa.DataType:
        """
        Get the PyArrow data type for an entity classes's identifiers.
        """
        tbl = self._tables[name]
        if tbl is None:
            raise ValueError(f"entity class {name} has no entities")

        return tbl.field(id_col_name(name)).type

    def add_entity_class(self, name: str) -> None:
        """
        Add an entity class to the dataset.

        Args:
            name:
                The name of the entity class.
        """
        if name in self._tables:
            _log.debug(f"class name “{name}” already in use")
            return

        check_name(name)

        self._log.debug("adding entity class", class_name=name)
        self.schema.entities[name] = EntitySchema()
        self._tables[name] = None

    def add_relationship_class(
        self,
        name: str,
        entities: RelationshipEntities,
        repeats: bool = True,
        interaction: bool = False,
        remove_duplicates: bool | Literal["exact"] = False,
    ) -> None:
        """
        Add a relationship class to the dataset.  This usually doesn't need to
        be called; :meth:`add_relationships` and :meth:`add_interactions` will
        automatically add the relationship class if needed.

        As noted in :ref:`data-model`, a *relationship* records a relationship
        or interaction between two or more *entities*.  Interactions are usually
        between users and items.  The ``entities`` option to this method defines
        the names of the entity classes participating.

        .. note::

            The order of entity classes in ``entities`` matters, as the
            relationship matrix logic
            (:meth:`lenskit.data.RelationshipSet.matrix`) will default to using
            the first and last entity classes as the rows and columns of the
            matrix.

        Args:
            name:
                The name of the relationship class.
            entities:
                The entity classes participating in the relationship class.
            allow_repeats:
                Whether repeated records for the same combination of entities
                are allowed.
            interaction:
                Whether this is an interaction relationship.
            remove_duplicates:
                If ``True``, exact duplicate interactions will be removed.
        """
        if name in self._tables:
            raise ValueError(f"relationship class name “{name}” already defined")

        check_name(name)
<<<<<<< HEAD
=======
        if len(entities) != 2:
            raise NotImplementedError("datasets currently only support 2-entity relationships")
>>>>>>> 756c50da

        self._log.debug("adding relationship class", class_name=name)
        e_dict: dict[str, str | None]
        if isinstance(entities, Mapping):
            e_dict = dict(entities.items())
        else:
            e_dict = {e: None for e in entities}
        enames = list(e_dict.keys())
        if interaction and enames[-1] != "item":
            warnings.warn(
                "the last entity class for relationship class {} is {}, exepected item".format(
                    name, enames[-1]
                ),
                DataWarning,
                stacklevel=2,
            )

        self.schema.relationships[name] = RelationshipSchema(
            entities=e_dict,
            interaction=interaction,
            repeats=AllowableTroolean.ALLOWED if repeats else AllowableTroolean.FORBIDDEN,
            remove_duplicates=remove_duplicates,
        )
        self._tables[name] = _empty_rel_table(enames)

    @overload
    def add_entities(
        self,
        cls: str,
        ids: IDSequence | pa.Array[Any] | pa.ChunkedArray[Any],
        /,
        *,
        duplicates: DuplicateAction = "error",
    ) -> None: ...
    @overload
    def add_entities(
        self, cls: str, frame: TableInput, /, *, duplicates: DuplicateAction = "error"
    ) -> None: ...
    def add_entities(
        self,
        cls: str,
        source: IDSequence | pa.Array[Any] | pa.ChunkedArray[Any] | TableInput,
        *,
        duplicates: DuplicateAction = "error",
    ) -> None:
        """
        Add entities to the data set.

        Args:
            cls:
                The name of the entity class (e.g. ``"item"``).
            source:
                The input data, as an array or list of entity IDs.

                .. note::
                    Data frame support will be added in a future version.
            duplicates:
                How to handle duplicate entity IDs.
        """
        if isinstance(source, pd.DataFrame):  # pragma: nocover
            raise NotImplementedError()
        if isinstance(source, pa.Table):  # pragma: nocover
            raise NotImplementedError()

        if cls not in self.schema.entities:
            self.add_entity_class(cls)

        id_name = id_col_name(cls)
        log = self._log.bind(class_name=cls)

        # we have a sequence of IDs
        ids: pa.Array = pa.array(source)

        # figure out the new schema
        schema = pa.schema({id_name: ids.type})
        table = self._tables[cls]
        if table is not None:
            schema = pa.unify_schemas([table.schema, schema], promote_options="permissive")
            if not schema.equals(table.schema):
                log.debug("upgrading existing table schema")
                table = table.cast(schema)
        elif pa.types.is_integer(ids.type):
            self.schema.entities[cls].id_type = "int"
        elif pa.types.is_string(ids.type):
            self.schema.entities[cls].id_type = "str"
        else:
            raise TypeError(f"invalid ID type {ids.type}")

        id_field = schema.field(id_name)
        id_type: pa.DataType = id_field.type

        # de-duplicate and sort the IDs
        ids = pc.unique(ids).sort()

        n = len(ids)
        if n < len(source):
            raise DataError("cannot insert duplicate entity IDs")

        if not id_type.equals(ids.type):
            log.debug("casting IDs from type %s to %s", ids.type, id_type)
            ids = ids.cast(id_type)

        if table is not None:
            col = table.column(id_name)
            is_known = pc.is_in(ids, col)
            fresh_ids = pc.filter(ids, pc.invert(is_known))
        else:
            fresh_ids = ids

        if len(fresh_ids) < n and duplicates == "error":
            n_dupes = n - len(fresh_ids)
            raise DataError(f"found {n_dupes} duplicate IDs, but re-inserts not allowed")

        log.debug("adding %d new IDs", len(fresh_ids))
        new_tbl = pa.table({id_name: fresh_ids})
        if table is None:
            table = new_tbl
        else:
            table = pa.concat_tables([table, new_tbl], promote_options="permissive")

        self._tables[cls] = table
        self._indexes[cls] = pd.Index(table.column(id_name).to_numpy(zero_copy_only=False))

    def add_relationships(
        self,
        cls: str,
        data: TableInput,
        *,
        entities: RelationshipEntities | None = None,
        missing: MissingEntityAction = "error",
        repeats: bool = True,
        interaction: bool | Literal["default"] = False,
        _warning_parent: int = 0,
        remove_duplicates: bool | Literal["exact"] = False,
    ) -> None:
        """
        Add relationship records to the data set.

        This method adds relationship records, provided as a Pandas data frame
        or an Arrow table, to the data set being built.  The relationships can
        be of a new class (in which case it will be created), or new
        relationship records for an existing class.

        For each entity ``E`` participating in the relationship, the table must
        have a column named ``E_id`` storing the entity IDs.

        Args:
            cls:
                The name of the interaction class (e.g. ``rating``,
                ``purchase``).
            data:
                The interaction data.
            entities:
                The entity classes involved in this interaction class.
            missing:
                What to do when interactions reference nonexisting entities; can
                be ``"error"`` or ``"insert"``.
            allow_repeats:
                Whether repeated interactions are allowed.
            interaction:
                Whether this is an interaction relationship or not; can be
                ``"default"`` to indicate this is the default interaction
                relationship.
            remove_duplicates:
                If ``True``, exact duplicate interactions will be removed.
        """
        if isinstance(data, pd.DataFrame):
            table = pa.Table.from_pandas(data, preserve_index=False)
        elif isinstance(data, dict):
            table = pa.table(data)  # type: ignore
        else:
            table = data

        log = self._log.bind(class_name=cls, count=table.num_rows)

        rc_def = self.schema.relationships.get(cls, None)
        if rc_def is None:
            if entities is None:
                warnings.warn(
                    f"relationship class {cls} unknown and no entities specified,"
                    " inferring from columns",
                    DataWarning,
                    stacklevel=2 + _warning_parent,
                )
                entities = [c[:-3] for c in table.column_names if c.endswith("_id")]
            self.add_relationship_class(
                cls,
                entities,
                repeats=repeats,
                interaction=bool(interaction),
                remove_duplicates=remove_duplicates,
            )
            if interaction == "default":
                self.schema.default_interaction = cls
            rc_def = self.schema.relationships[cls]

        link_id_cols = set()
        link_nums = {}
        link_mask = None
        for alias, e_type in rc_def.entities.items():
            e_type = e_type or alias
            ids = table.column(id_col_name(alias))
            if missing == "insert":
                log.debug("ensuring all entities exist")
                self.add_entities(e_type, pc.unique(ids), duplicates="update")
            e_tbl = self._tables.get(e_type, None)
            if e_tbl is None:  # pragma: nocover
                raise DataError(f"no entities of class {e_type}")

            e_nums = self._resolve_entity_ids(e_type, ids, e_tbl)
            e_valid = e_nums.is_valid()
            if not pc.all(e_valid).as_py():
                if missing == "error":
                    n_bad = len(e_nums) - pc.sum(e_valid).as_py()  # type: ignore
                    raise DataError(f"{n_bad} unknown IDs for entity class {e_type}")
                assert missing == "filter"
                if link_mask is None:
                    link_mask = e_valid
                else:
                    link_mask = pc.and_(link_mask, e_valid)
            link_nums[num_col_name(alias)] = e_nums
            link_id_cols.add(id_col_name(alias))

        new_table = pa.table(link_nums)

        for col in table.column_names:
            if col not in link_id_cols:
                new_table = new_table.append_column(col, table.column(col))
                if col not in rc_def.attributes:
                    rc_def.attributes[col] = ColumnSpec()

        if link_mask is not None:
            log.debug("filtering links to known entities")
            new_table = new_table.filter(link_mask)
        log.debug("adding %d new rows", new_table.num_rows)

        cur_table = self._tables[cls]
        if cur_table is not None:
            new_table = pa.concat_tables([cur_table, new_table], promote_options="permissive")

        if not rc_def.repeats.is_present:
            _log.debug("checking for repeated interactions")
            # we have to bounce to pandas for multi-column duplicate detection
            ndf = new_table.select(list(link_nums.keys())).to_pandas()
            dupes = ndf.duplicated()
            if np.any(dupes):
                self._resolve_repeated_interactions(t=new_table, rel=rc_def)
        log.debug(
            "saving new relationship table", total_rows=new_table.num_rows, schema=new_table.schema
        )
        self._tables[cls] = new_table

    def add_interactions(
        self,
        cls: str,
        data: TableInput,
        *,
        entities: RelationshipEntities | None = None,
        missing: MissingEntityAction = "error",
        repeats: bool = True,
        default: bool = False,
        remove_duplicates: bool | Literal["exact"] = False,
    ) -> None:
        """
        Add a interaction records to the data set.

        This method adds new interaction records, provided as a Pandas data
        frame or an Arrow table, to the data set being built.  The interactions
        can be of a new class (in which case it will be created), or new
        interactions for an existing class.

        For each entity ``E`` participating in the interaction, the table must
        have a column named ``E_id`` storing the entity IDs.

        Interactions should usually have user as the first entity and item as
        the last; the default interaction matrix logic uses the first and last
        entities as the rows and columns, respectively, of the interaction
        matrix.


        Args:
            cls:
                The name of the interaction class (e.g. ``rating``,
                ``purchase``).
            data:
                The interaction data.
            entities:
                The entity classes involved in this interaction class.
            missing:
                What to do when interactions reference nonexisting entities; can
                be ``"error"`` or ``"insert"``.
            repeats:
                Whether repeated interactions are allowed, forbidden, or removed.
            default:
                If ``True``, set this as the default interaction class (if the
                dataset has more than one interaction class).
            remove_duplicates:
                If ``True``, exact duplicate interactions will be removed.
        """
        self.add_relationships(
            cls,
            data,
            entities=entities,
            missing=missing,
            repeats=repeats,
            interaction="default" if default else True,
            _warning_parent=1,
            remove_duplicates=remove_duplicates,
        )

    def filter_interactions(
        self,
        cls: str,
        min_time: int | float | dt.datetime | None = None,
        max_time: int | float | dt.datetime | None = None,
        remove: pa.Table | dict[str, ArrayLike] | pd.DataFrame | None = None,
    ):
        """
        Filter interactions based on timestamp or to remove particular entities.

        Args:
            cls:
                The interaction class to filter.
            min_time:
                The minimum interaction time to keep (inclusive).
            max_time:
                The maximum interaction time to keep (exclusive).
            remove:
                Combinations of entity numbers or IDs to remove.  The entities
                are filtered using an anti-join with this table, so providing a
                single column of entity IDs or numbers will remove all
                interactions associated with the listed entities.
        """
        tbl = self._tables[cls]
        if tbl is None:  # pragma: nocover
            raise ValueError(f"interaction class {cls} is empty")

        if min_time is not None or max_time is not None:
            if "timestamp" not in tbl.column_names:
                raise RuntimeError("timestamp column required to filter by timestamp")
            schema = tbl.schema
            ts_field = schema.field("timestamp")

        mask = None
        if min_time is not None:
            min_time = _conform_time(min_time, ts_field.type)
            mask = pc.greater_equal(tbl.column("timestamp"), min_time)
        if max_time is not None:
            max_time = _conform_time(max_time, ts_field.type)
            mask2 = pc.less(tbl.column("timestamp"), max_time)

            if mask is None:
                mask = mask2
            else:
                mask = pc.and_(mask, mask2)

        if mask is not None:
            tbl = tbl.filter(mask)

        if remove is not None:
            if isinstance(remove, pd.DataFrame):
                remove = pa.Table.from_pandas(remove, preserve_index=False)
            else:
                remove = pa.table(remove)  # type: ignore
            assert isinstance(remove, pa.Table)
            rtbl_cols = {}
            for cname in remove.column_names:
                if cname.endswith("_id"):
                    ent = cname[:-3]
                    num_col = num_col_name(ent)
                    etbl = self._tables[ent]
                    assert etbl is not None
                    col = remove.column(cname)
                    id_col = etbl.column(cname)
                    nums = pc.index_in(col, id_col)
                    rtbl_cols[num_col] = nums
                elif cname.endswith("_num"):
                    rtbl_cols[cname] = remove.column(cname)
                else:  # pragma: nocover
                    raise ValueError(f"invalid removal column {cname}")

            remove = pa.table(rtbl_cols)
            tbl = tbl.join(remove, remove.column_names, join_type="left anti")

        self._tables[cls] = tbl

    def binarize_ratings(
        self,
        cls: str = "rating",
        min_pos_rating: float = 3.0,
        method: str = "remove",
    ):
        """
        Binarize the ratings in a relationship class.

        Args:
            cls : The relationship class to binarize (default: "rating").
            min_pos_rating : Minimum rating to consider as positive.
            method: 'zero' to set ratings to 0/1, 'remove' to drop rows below min_rating.
        """
        tbl = self._tables.get(cls, None)
        if tbl is None:
            raise ValueError(f"relationship class {cls} is empty")

        if "rating" not in tbl.column_names:
            raise ValueError(f"relationship class {cls} does not have a 'rating' column")

        min_rating = pa.scalar(min_pos_rating, tbl.column("rating").type)
        rating_col = tbl.column("rating")
        if not (
            pc.min(tbl.column("rating")).as_py()
            <= min_pos_rating
            <= pc.max(tbl.column("rating")).as_py()
        ):
            raise ValueError(
                f"min_pos_rating {min_pos_rating} is not in the range of ratings "
                f"[{pc.min(tbl.column('rating')).as_py()}, {pc.max(tbl.column('rating')).as_py()}]"
            )

        if method == "zero":
            # Set rating to 1 if >= min_rating, else 0
            mask = pc.greater_equal(tbl.column("rating"), min_rating)
            binarized = pc.cast(mask, rating_col.type)
            tbl = tbl.set_column(tbl.schema.get_field_index("rating"), "rating", binarized)
        elif method == "remove":
            # Keep only rows where rating >= min_rating
            mask = pc.greater_equal(tbl.column("rating"), min_rating)
            tbl = tbl.filter(mask)
        else:
            raise ValueError("method must be 'zero' or 'remove'")

        self._tables[cls] = tbl

    def clear_relationships(self, cls: str):
        """
        Remove all records for a specified relationship class.
        """
        self._tables[cls] = _empty_rel_table(self.schema.relationships[cls].entity_class_names)

    @overload
    def add_scalar_attribute(
        self,
        cls: str,
        name: str,
        data: pd.Series[Any] | TableInput,
        /,
        *,
        dictionary: bool = False,
    ) -> None: ...
    @overload
    def add_scalar_attribute(
        self,
        cls: str,
        name: str,
        entities: IDSequence | tuple[IDSequence, ...],
        values: ArrayLike,
        /,
        *,
        dictionary: bool = False,
    ) -> None: ...
    def add_scalar_attribute(
        self,
        cls: str,
        name: str,
        entities: IDSequence | tuple[IDSequence, ...] | pd.Series[Any] | TableInput,
        values: ArrayLike | None = None,
        *,
        dictionary: bool = False,
    ) -> None:
        """
        Add a scalar attribute to an entity class.

        Args:
            cls:
                The entity class name.
            name:
                The attribute name.
            entities:
                The IDs for the entities whose attribute should be set.
            values:
                The attribute values.
            data:
                A Pandas datatframe or Arrow table storing entity IDs and
                attribute values.
            dictionary:
                ``True`` to dictionary-encode the attribute values (saves space
                for string categorical values).
        """
        if name in self.schema.entities[cls].attributes:  # pragma: nocover
            raise NotImplementedError("updating or replacing existing attributes not supported")

        id_col = id_col_name(cls)

        if values is None:
            if isinstance(entities, pd.Series):
                # it is a series, use the index
                values = entities.values
                entities = entities.index.values
            elif isinstance(entities, pd.DataFrame):
                values = entities[name].values
                if id_col in entities.columns:
                    entities = entities[id_col].values
                else:
                    entities = entities.index.values

        e_tbl = self._tables[cls]
        if e_tbl is None:  # pragma: nocover
            raise DataError(f"no entities of class {cls}")

        nums = self._resolve_entity_ids(cls, entities, e_tbl)
        if not np.all(nums.is_valid()):  # pragma: nocover
            n_bad = nums.is_valid().sum().as_py()
            raise DataError(f"{n_bad} unknown entity IDs")

        val_array: pa.Array = pa.array(values)  # type: ignore
        tbl_mask = np.zeros(e_tbl.num_rows, dtype=np.bool_)
        tbl_mask[nums.to_numpy()] = True
        tbl_mask = pa.array(tbl_mask)
        val_col = pa.nulls(e_tbl.num_rows, val_array.type)
        val_col = pc.replace_with_mask(val_col, tbl_mask, val_array)
        if dictionary:
            val_col = pc.dictionary_encode(val_col)

        self._tables[cls] = e_tbl.append_column(name, val_col)
        self.schema.entities[cls].attributes[name] = ColumnSpec(layout=AttrLayout.SCALAR)

    @overload
    def add_list_attribute(
        self,
        cls: str,
        name: str,
        data: pd.Series[Any] | TableInput,
        /,
        *,
        dictionary: bool = False,
    ) -> None: ...
    @overload
    def add_list_attribute(
        self,
        cls: str,
        name: str,
        entities: IDSequence | tuple[IDSequence, ...],
        values: ArrayLike,
        /,
        *,
        dictionary: bool = False,
    ) -> None: ...
    def add_list_attribute(
        self,
        cls: str,
        name: str,
        entities: IDSequence | tuple[IDSequence, ...] | pd.Series[Any] | TableInput,
        values: ArrayLike | None = None,
        *,
        dictionary: bool = False,
    ) -> None:
        """
        Add a list attribute to an entity class.

        Args:
            cls:
                The entity class name.
            name:
                The attribute name.
            entities:
                The IDs for the entities whose attribute should be set.
            values:
                The attribute values (an array or list of lists)
            data:
                A Pandas datatframe or Arrow table storing entity IDs and
                attribute values.
            dictionary:
                ``True`` to dictionary-encode the attribute values (saves space
                for string categorical values).
        """
        if name in self.schema.entities[cls].attributes:  # pragma: nocover
            raise NotImplementedError("updating or replacing existing attributes not supported")

        id_col = id_col_name(cls)

        if values is None:
            if isinstance(entities, pd.Series):
                # it is a series, use the index
                values = entities.values
                entities = entities.index.values
            elif isinstance(entities, pd.DataFrame):
                values = entities[name].values
                if id_col in entities.columns:
                    entities = entities[id_col].values
                else:
                    entities = entities.index.values

        e_tbl = self._tables[cls]
        if e_tbl is None:  # pragma: nocover
            raise DataError(f"no entities of class {cls}")
        nums = self._resolve_entity_ids(cls, entities, e_tbl)
        if not np.all(nums.is_valid()):  # pragma: nocover
            n_bad = nums.is_valid().sum().as_py()
            raise DataError(f"{n_bad} unknown entity IDs")

        val_array: pa.Array = pa.array(values)  # type: ignore
        if not pa.types.is_list(val_array.type):
            raise TypeError("attribute data did not resolve to list")

        if isinstance(val_array, pa.ChunkedArray):  # pragma: nocover
            val_array = val_array.combine_chunks()
        assert isinstance(val_array, pa.ListArray)

        if dictionary:
            val_array = pa.ListArray.from_arrays(
                val_array.offsets, pc.dictionary_encode(val_array.values)
            )

        nums = nums.to_numpy()

        # we have to do surgery on the offsets and values
        val_col = _expand_and_align_list_array(e_tbl.num_rows, nums, val_array)

        self._tables[cls] = e_tbl.append_column(name, val_col)
        self.schema.entities[cls].attributes[name] = ColumnSpec(layout=AttrLayout.LIST)

    def add_vector_attribute(
        self,
        cls: str,
        name: str,
        entities: IDSequence | tuple[IDSequence, ...],
        values: pa.Array[Any] | pa.ChunkedArray[Any] | np.ndarray[tuple[int, int], Any] | sparray,
        /,
        dim_names: ArrayLike | pd.Index[Any] | Sequence[Any] | None = None,
    ) -> None:
        """
        Add a vector attribute to a set of entities.

        .. warning::

            Dense vector attributes are stored densely, even for entities for
            which it is not set. High-dimensional vectors can therefore take up
            a lot of space.

        Args:
            cls:
                The entity class name.
            name:
                The attribute name.
            entities:
                The entity IDs to which the attribute should be attached.
            values:
                The attribute values, as a fixed-length list array or a
                two-dimensional NumPy array (for dense vector attributes) or a
                SciPy sparse array (for sparse vector attributes).
            dim_names:
                The names for the dimensions of the array.
        """
        if name in self.schema.entities[cls].attributes:  # pragma: nocover
            raise NotImplementedError("updating or replacing existing attributes not supported")

        e_tbl = self._tables[cls]
        if e_tbl is None:  # pragma: nocover
            raise DataError(f"no entities of class {cls}")
        nums = self._resolve_entity_ids(cls, entities, e_tbl)
        if not np.all(nums.is_valid()):  # pragma: nocover
            n_bad = nums.is_valid().sum().as_py()
            raise DataError(f"{n_bad} unknown entity IDs")

        tbl_valid = np.zeros(e_tbl.num_rows, dtype=np.bool_)
        tbl_valid[nums.to_numpy()] = True

        metadata = {}
        if dim_names is not None:
            metadata["lenskit:names"] = json.dumps(np.asarray(dim_names).tolist())

        if isinstance(values, sparray):
            vec_col = self._add_sparse_vector_attribute(cls, name, values, nums, e_tbl, tbl_valid)
        elif isinstance(values, np.ndarray):
            vec_col = self._add_dense_vector_attribute_numpy(
                cls, name, values, nums, e_tbl, tbl_valid
            )
        else:
            vec_col = self._add_dense_vector_attribute(cls, name, values, nums, e_tbl, tbl_valid)

        field = pa.field(name, vec_col.type, nullable=True, metadata=metadata)
        self._tables[cls] = e_tbl.append_column(field, vec_col)

    def _add_sparse_vector_attribute(
        self,
        cls: str,
        name: str,
        values: sparray,
        rows: pa.Int32Array,
        table: pa.Table,
        valid: NDArray[np.bool_],
    ):
        csr: csr_array = values.tocsr()  # type: ignore
        assert isinstance(csr, csr_array)
        csr.sort_indices()

        array = SparseRowArray.from_scipy(csr)
        vec_col = _expand_and_align_list_array(table.num_rows, rows.to_numpy(), array.storage)
        vec_col = SparseRowArray.from_array(vec_col)
        self.schema.entities[cls].attributes[name] = ColumnSpec(
            layout=AttrLayout.SPARSE, vector_size=array.dimension
        )
        return vec_col

    def _add_dense_vector_attribute(
        self,
        cls: str,
        name: str,
        values: pa.Array[Any] | pa.ChunkedArray[Any],
        rows: pa.Int32Array,
        table: pa.Table,
        valid: NDArray[np.bool_],
    ):
        if isinstance(values, pa.ChunkedArray):
            values = values.combine_chunks()
        if not pa.types.is_fixed_size_list(values.type):
            raise TypeError("attribute data must be fixed-size list")
        assert isinstance(values, pa.FixedSizeListArray)
        v_valid = values.is_valid().to_numpy(zero_copy_only=False)

        # no nulls: use as-is
        if np.all(valid) and np.all(v_valid):
            return values

        # find the rows where we have a valid column value
        c_valid = valid.copy()
        c_valid[rows] &= v_valid

        # nulls: we actually need a list array for sparsity + storage
        size = values.type.list_size
        values = values.cast(pa.list_(values.type.value_type))
        col = _expand_and_align_list_array(table.num_rows, rows.to_numpy(), values)

        # sizes = np.zeros(table.num_rows + 1, dtype=np.int32)
        # sizes[1:][c_valid] = size
        # offsets = np.cumsum(sizes, dtype=np.int32)
        # assert offsets[-1] == size * np.sum(c_valid)

        # # We need to reorder to match the order in the original table.  The
        # # argsort gives give us the order in which we need to consult rows in
        # # the matrix, but realigned to match the order in the table, not the
        # # order in the source vector.
        # ipos = np.argsort(rows)
        # if np.any(np.diff(ipos) < 0):
        #     values = values.take(ipos)

        # vfilt = values.filter(v_valid)
        # assert len(vfilt) == np.sum(c_valid)

        # col = pa.ListArray.from_arrays(pa.array(offsets), vfilt.values, mask=pa.array(~c_valid))
        assert np.all(col.is_valid().to_numpy(zero_copy_only=False) == c_valid)
        self.schema.entities[cls].attributes[name] = ColumnSpec(
            layout=AttrLayout.VECTOR, vector_size=size
        )
        return col

    def _add_dense_vector_attribute_numpy(
        self,
        cls: str,
        name: str,
        values: NDArray[Any],
        rows: pa.Int32Array,
        table: pa.Table,
        valid: NDArray[np.bool_],
    ):
        if len(values.shape) != 2:
            raise TypeError("values must be 2D array")
        nrow, ncol = values.shape
        arr = pa.FixedSizeListArray.from_arrays(values.ravel(), ncol)
        return self._add_dense_vector_attribute(cls, name, arr, rows, table, valid)

    def build(self) -> Dataset:
        """
        Build the dataset.
        """
        return Dataset(self.build_container())

    def build_container(self) -> DataContainer:
        """
        Build a data container (backing store for a dataset).
        """
        log = _log.bind(name=self.name)
        log.debug("assembling data container")
        tables = {}
        for n, t in self._tables.items():
            if t is None:
                log.debug("fabricating empty table %s", n)
                tables[n] = pa.table({id_col_name(n): pa.array([], type=pa.int64())})
            else:
                rel = self.schema.relationships.get(n, None)
                if rel is not None:
                    if not rel.repeats.is_forbidden and len(rel.entities) == 2:
                        e_cols = [e + "_num" for e in rel.entities.keys()]
                        if not _data_accel.is_sorted_coo(t.to_batches(), *e_cols):
                            log.debug("sorting non-repeating relationship %s", n)
                            t = t.sort_by([(c, "ascending") for c in e_cols])
                    if rel.remove_duplicates and rel.remove_duplicates != "exact":
                        t = self._remove_repeated_relationships(t, rel)
                    if rel.remove_duplicates == "exact":
                        temp_df = t.to_pandas()
                        temp_df.drop_duplicates(inplace=True)
                        t = pa.Table.from_pandas(temp_df, preserve_index=False)

                tables[n] = t

        return DataContainer(self.schema.model_copy(), tables)

    def save(self, path: str | PathLike[str]):
        """
        Save the dataset to disk in the LensKit native format.

        Args:
            path:
                The path where the dataset will be saved (will be created as a
                directory).
        """
        container = self.build_container()
        container.save(path)

    def _remove_repeated_relationships(self, t: pa.Table, rel: RelationshipSchema) -> pa.Table:
        if "timestamp" in t.column_names:
            t = t.sort_by([("timestamp", "ascending")])
        t_modified = t.add_column(0, "_row_number", pa.array(np.arange(t.num_rows)))
        t_modified = t_modified.group_by(
            [entity + "_num" for entity in rel.entity_class_names]
        ).aggregate([("_row_number", "max")])
        t_modified = t_modified.sort_by([("_row_number_max", "ascending")])
        t = t.take(t_modified.column("_row_number_max"))
        return t

    def _resolve_entity_ids(
        self, cls: str, ids: IDSequence, table: pa.Table | None = None
    ) -> pa.Int32Array:
        tgt_ids = np.array(ids)  # type: ignore
        index = self._indexes.get(cls, None)
        if index is None:
            return pa.nulls(len(tgt_ids), type=pa.int32())
        nums = np.require(index.get_indexer_for(tgt_ids), np.int32)
        return pc.if_else(nums >= 0, nums, None)

    def _resolve_repeated_interactions(self, t: pa.Table, rel: RelationshipSchema):
        remove_repeat = rel.remove_duplicates and rel.remove_duplicates != "exact"
        if rel.remove_duplicates:
            if rel.remove_duplicates == "exact":
                temp_df = t.to_pandas()
                temp_df.drop_duplicates(inplace=True)
                t = pa.Table.from_pandas(temp_df, preserve_index=False)
            else:
                t = self._remove_repeated_relationships(t, rel)

        if rel.repeats.is_allowed and not remove_repeat:
            rel.repeats = AllowableTroolean.PRESENT
        elif rel.repeats.is_forbidden and not remove_repeat:
            raise DataError("repeated interactions not allowed for relationship class")


def _expand_and_align_list_array(
    out_len: int, rows: np.ndarray[int, np.dtype[np.int32]], lists: pa.ListArray
) -> pa.ListArray:
    """
    Expand a list array, so that its lists are on the specified rows of the
    output array, with other entries null.
    """
    assert pc.count_distinct(rows).as_py() == len(rows)
    assert len(lists) == len(rows)
    # only valid inputs
    valid = lists.is_valid().to_numpy(zero_copy_only=False)
    if not np.all(valid):
        rows = rows[valid]
        lists = lists.drop_null()
        assert len(lists) == len(rows)

    # reorder input to align with the output
    order = np.argsort(rows)
    if np.any(np.diff(order) < 0):
        lists = lists.take(order)
        rows = rows[order]

    # now we do surgery — put the lengths into place, and set up offsets
    sizes = np.zeros(out_len + 1, dtype=np.int32)
    sizes[rows + 1] = lists.value_lengths().to_numpy()
    offsets = np.cumsum(sizes, dtype=np.int32)
    offsets = pa.array(offsets)

    mask = np.ones(out_len, dtype=np.bool_)
    mask[rows] = False
    mask = pa.array(mask)

    # we can now construct the array — these offsets point into the source array
    return pa.ListArray.from_arrays(offsets, lists.values, mask=mask)


def _empty_rel_table(types: list[str]) -> pa.Table:
    return pa.table({num_col_name(t): pa.array([], pa.int32()) for t in types})


def _conform_time(time: int | float | str | dt.datetime, col_type: pa.DataType):
    if isinstance(time, str):
        time = dt.datetime.fromisoformat(time)

    if pa.types.is_timestamp(col_type):
        if not isinstance(time, dt.datetime):
            return dt.datetime.fromtimestamp(time)
    elif isinstance(time, dt.datetime):
        return time.timestamp()

    return time<|MERGE_RESOLUTION|>--- conflicted
+++ resolved
@@ -209,11 +209,6 @@
             raise ValueError(f"relationship class name “{name}” already defined")
 
         check_name(name)
-<<<<<<< HEAD
-=======
-        if len(entities) != 2:
-            raise NotImplementedError("datasets currently only support 2-entity relationships")
->>>>>>> 756c50da
 
         self._log.debug("adding relationship class", class_name=name)
         e_dict: dict[str, str | None]
