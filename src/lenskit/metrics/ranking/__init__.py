--- conflicted
+++ resolved
@@ -38,12 +38,6 @@
     "AveragePrecision",
     "ListGini",
     "ExposureGini",
-<<<<<<< HEAD
-    "entropy",
-    "rank_biased_entropy",
-    "ILS",
-=======
     "Entropy",
     "RankBiasedEntropy",
->>>>>>> 205bb74e
 ]