--- conflicted
+++ resolved
@@ -288,29 +288,10 @@
         return scores.reset_index()
 
     def __str__(self):
-<<<<<<< HEAD
         return 'TN/' + str(self.predidctor)
 
 
-class _TrainableTopN(TopN, Trainable):
-    """
-    Trainable subclass of :py:class:`TopN`.
-    """
-
-    def train(self, ratings):
-        return self.predictor.train(ratings)
-
-    def save_model(self, model, path):
-        self.predictor.save_model(model, path)
-
-    def load_model(self, path):
-        return self.predictor.load_model(path)
-
-    def __str__(self):
-        return 'TTN/' + str(self.predictor)
-
-
-class Random(Recommender, Trainable):
+class Random(Recommender):
     """
     The Random algorithm recommends random items from all the items or candidate items(if provided).
     """
@@ -324,11 +305,15 @@
                 indexed by user id.
         """
         self.random_state = random_state
-
-    def train(self, ratings):
-        return pd.DataFrame(ratings['item'].unique(), columns=['item'])
-
-    def recommend(self, model, user, n=None, candidates=None, ratings=None):
+        self.items = None
+
+    def fit(self, ratings, *args, **kwargs):
+        items = pd.DataFrame(ratings['item'].unique(), columns=['item'])
+        self.items = items
+        return self
+
+    def recommend(self, user, n=None, candidates=None, ratings=None):
+        model = self.items
         seed = None
         if isinstance(self.random_state, int):
             seed = self.random_state
@@ -346,6 +331,6 @@
         else:
             return (model.sample(n, frac, random_state=seed)
                     .reset_index(drop=True))
-=======
-        return 'TN/' + str(self.predidctor)
->>>>>>> cfa48568
+
+    def __str__(self):
+        return 'Random'