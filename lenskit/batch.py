"""
Batch-run predictors and recommenders for evaluation.
"""

import logging
from logging.handlers import QueueHandler, QueueListener
import pathlib
import collections
import warnings
import multiprocessing as mp
from multiprocessing.pool import Pool

import pandas as pd
import numpy as np

from .algorithms import Predictor, Recommender
from . import topn, util

try:
    import fastparquet
except ImportError:
    fastparquet = None

_logger = logging.getLogger(__name__)
__mp_log_queue = mp.Queue()


def __mp_init():
    root = logging.getLogger()
    for h in root.handlers:
        root.removeHandler(h)
    root.addHandler(QueueHandler(__mp_log_queue))


<<<<<<< HEAD
def __mp_listener():
    return QueueListener(__mp_log_queue, *list(logging.getLogger().handlers))
=======
def __install_mplog():
    global __mp_log_installed
    if mplog and not __mp_log_installed:
        _logger.info('installing MP log handler')
        mplog.install_mp_handler(logging.getLogger())
        __mp_log_installed = True
>>>>>>> eb0a70a6


def __mp_init_data(algo, model, candidates, size):
    global __rec_model, __rec_algo, __rec_candidates, __rec_size

    __rec_algo = algo
    __rec_model = model
    __rec_candidates = candidates
    __rec_size = size


def _predict_user(algo, model, user, udf):
    watch = util.Stopwatch()
    res = algo.predict(model, user, udf['item'])
    res = pd.DataFrame({'user': user, 'item': res.index, 'prediction': res.values})
    _logger.debug('%s produced %d/%d predictions for %s in %s',
                  algo, res.prediction.notna().sum(), len(udf), user, watch)
    return res


def _predict_worker(job):
    user, udf = job
    res = _predict_user(__rec_algo, __rec_model, user, udf)
    return res.to_msgpack()


def predict(algo, pairs, model=None, nprocs=None):
    """
    Generate predictions for user-item pairs.  The provided algorithm should be a
    :py:class:`algorithms.Predictor` or a function of two arguments: the user ID and
    a list of item IDs. It should return a dictionary or a :py:class:`pandas.Series`
    mapping item IDs to predictions.

    Args:
        predictor(callable or :py:class:algorithms.Predictor):
            a rating predictor function or algorithm.
        pairs(pandas.DataFrame):
            a data frame of (``user``, ``item``) pairs to predict for. If this frame also
            contains a ``rating`` column, it will be included in the result.
        model(any): a model for the algorithm.

    Returns:
        pandas.DataFrame:
            a frame with columns ``user``, ``item``, and ``prediction`` containing
            the prediction results. If ``pairs`` contains a `rating` column, this
            result will also contain a `rating` column.
    """

    pfun = None
    if not isinstance(algo, Predictor):
        _logger.warning('non-Predictor deprecated')
        nprocs = None
        pfun = algo

    if nprocs and nprocs > 1 and mp.get_start_method() == 'fork':
        __mp_init_data(algo, model, None, None)
        _logger.info('starting predict process with %d workers', nprocs)
        ql = __mp_listener()
        ql.start()
        try:
            with Pool(nprocs, initializer=__mp_init) as pool:
                results = pool.map(_predict_worker, pairs.groupby('user'))
        finally:
            ql.stop()
        results = [pd.read_msgpack(r) for r in results]
    else:
        results = []
        for user, udf in pairs.groupby('user'):
            if pfun:
                res = pfun(user, udf['item'])
                res = pd.DataFrame({'user': user, 'item': res.index, 'prediction': res.values})
            else:
                res = _predict_user(algo, model, user, udf)
            results.append(res)

    results = pd.concat(results)
    if 'rating' in pairs:
        return pairs.join(results.set_index(['user', 'item']), on=('user', 'item'))
    return results


def _recommend_user(algo, model, user, n, candidates):
    _logger.debug('generating recommendations for %s', user)
    watch = util.Stopwatch()
    res = algo.recommend(model, user, n, candidates)
    _logger.debug('%s recommended %d/%d items for %s in %s', algo, len(res), n, user, watch)
    iddf = pd.DataFrame({'user': user, 'rank': np.arange(1, len(res) + 1)})
    return pd.concat([iddf, res], axis='columns')


def _recommend_seq(algo, model, users, n, candidates):
    if isinstance(candidates, dict):
        candidates = candidates.get
    algo = Recommender.adapt(algo)
    results = [_recommend_user(algo, model, user, n, candidates(user))
               for user in users]
    return results


def _recommend_worker(user):
    candidates = __rec_candidates(user)
    algo = Recommender.adapt(__rec_algo)
    res = _recommend_user(algo, __rec_model, user, __rec_size, candidates)
    return res.to_msgpack()


def recommend(algo, model, users, n, candidates, ratings=None, nprocs=None):
    """
    Batch-recommend for multiple users.  The provided algorithm should be a
    :py:class:`algorithms.Recommender` or :py:class:`algorithms.Predictor` (which
    will be converted to a top-N recommender).

    Args:
        algo: the algorithm
        model: The algorithm model
        users(array-like): the users to recommend for
        n(int): the number of recommendations to generate (None for unlimited)
        candidates:
            the users' candidate sets. This can be a function, in which case it will
            be passed each user ID; it can also be a dictionary, in which case user
            IDs will be looked up in it.
        ratings(pandas.DataFrame):
            if not ``None``, a data frame of ratings to attach to recommendations when
            available.

    Returns:
        A frame with at least the columns ``user``, ``rank``, and ``item``; possibly also
        ``score``, and any other columns returned by the recommender.
    """

    if nprocs and nprocs > 1 and mp.get_start_method() == 'fork':
        __mp_init_data(algo, model, candidates, n)
        ql = __mp_listener()
        ql.start()
        try:
            _logger.info('starting recommend process with %d workers', nprocs)
            with Pool(nprocs, initializer=__mp_init) as pool:
                results = pool.map(_recommend_worker, users)
        finally:
            ql.stop()
        results = [pd.read_msgpack(r) for r in results]
    else:
        _logger.info('starting sequential recommend process')
        results = _recommend_seq(algo, model, users, n, candidates)

    results = pd.concat(results, ignore_index=True)

    if ratings is not None and 'rating' in ratings.columns:
        # combine with test ratings for relevance data
        results = pd.merge(results, ratings, how='left', on=('user', 'item'))
        # fill in missing 0s
        results.loc[results.rating.isna(), 'rating'] = 0

    return results


_AlgoRec = collections.namedtuple('_AlgoRec', [
    'algorithm',
    'parallel',
    'attributes'
])
_DSRec = collections.namedtuple('_DSRec', [
    'dataset',
    'candidates',
    'attributes'
])


class MultiEval:
    """
    A runner for carrying out multiple evaluations, such as parameter sweeps.

    Args:
        path(str or :py:class:`pathlib.Path`):
            the working directory for this evaluation.
            It will be created if it does not exist.
        predict(bool):
            whether to generate rating predictions.
        recommend(int):
            the number of recommendations to generate per user (None to disable top-N).
        candidates(function):
            the default candidate set generator for recommendations.  It should take the
            training data and return a candidate generator, itself a function mapping user
            IDs to candidate sets.
    """

    def __init__(self, path, predict=True,
                 recommend=100, candidates=topn.UnratedCandidates, nprocs=None):
        self.workdir = pathlib.Path(path)
        self.predict = predict
        self.recommend = recommend
        self.candidate_generator = candidates
        self.algorithms = []
        self.datasets = []
        self.nprocs = nprocs

    @property
    def run_csv(self):
        return self.workdir / 'runs.csv'

    @property
    def run_file(self):
        return self.workdir / 'runs.parquet'

    @property
    def preds_file(self):
        return self.workdir / 'predictions.parquet'

    @property
    def recs_file(self):
        return self.workdir / 'recommendations.parquet'

    def add_algorithms(self, algos, parallel=False, attrs=[], **kwargs):
        """
        Add one or more algorithms to the run.

        Args:
            algos(algorithm or list): the algorithm(s) to add.
            parallel(bool):
                if ``True``, allow this algorithm to be trained in parallel with others.
            attrs(list of str):
                a list of attributes to extract from the algorithm objects and include in
                the run descriptions.
            kwargs:
                additional attributes to include in the run descriptions.
        """

        if not isinstance(algos, collections.Iterable):
            algos = [algos]

        for algo in algos:
            aa = {'AlgoClass': algo.__class__.__name__, 'AlgoStr': str(algo)}
            aa.update(kwargs)
            for an in attrs:
                aa[an] = getattr(algo, an, None)

            self.algorithms.append(_AlgoRec(algo, parallel, aa))

    def add_datasets(self, data, name=None, candidates=None, **kwargs):
        """
        Add one or more datasets to the run.

        Args:
            data:
                the input data set(s) to run. Can be one of the followin:

                * A tuple of (train, test) data.
                * An iterable of (train, test) pairs, in which case the iterable
                  is not consumed until it is needed.
                * A function yielding either of the above, to defer data load
                  until it is needed.

            kwargs:
                additional attributes pertaining to these data sets.
        """

        attrs = {}
        if name is not None:
            attrs['DataSet'] = name
        attrs.update(kwargs)

        self.datasets.append(_DSRec(data, candidates, attrs))

    def run(self):
        """
        Run the evaluation.
        """

        self.workdir.mkdir(parents=True, exist_ok=True)

        run_id = 0
        run_data = []

        for ds, cand_f, ds_attrs in self.datasets:
            # normalize data set to be an iterable of tuples
            if callable(ds):
                ds = ds()
            if isinstance(ds, tuple):
                ds = [ds]
            if cand_f is None:
                cand_f = self.candidate_generator

            # loop the data
            for part, (train, test) in enumerate(ds):
                dsp_attrs = dict(ds_attrs)
                dsp_attrs['Partition'] = part + 1
                ds_name = ds_attrs.get('DataSet', None)
                cand = cand_f(train)

                for arec in self.algorithms:
                    run_id += 1

                    _logger.info('starting run %d: %s on %s:%d', run_id, arec.algorithm,
                                 ds_name, part + 1)
                    run = self._run_algo(run_id, arec, (train, test, dsp_attrs, cand))
                    _logger.info('finished run %d: %s on %s:%d', run_id, arec.algorithm,
                                 ds_name, part + 1)
                    run_data.append(run)
                    run_df = pd.DataFrame(run_data)
                    # overwrite files to show progress
                    run_df.to_csv(self.run_csv)
                    run_df.to_parquet(self.run_file, compression=None)

    def _run_algo(self, run_id, arec, data):
        train, test, dsp_attrs, cand = data

        run = {'RunId': run_id}
        run.update(dsp_attrs)
        run.update(arec.attributes)

        model, train_time = self._train_algo(arec.algorithm, train)
        run['TrainTime'] = train_time

        preds, pred_time = self._predict(run_id, arec.algorithm, model, test)
        run['PredTime'] = pred_time
        self._write_results(self.preds_file, preds, append=run_id > 1)

        recs, rec_time = self._recommend(run_id, arec.algorithm, model, test, cand)
        run['recTime'] = rec_time
        self._write_results(self.recs_file, recs, append=run_id > 1)

        return run

    def _train_algo(self, algo, train):
        watch = util.Stopwatch()
        _logger.info('training algorithm %s on %d ratings', algo, len(train))
        model = algo.train(train)
        watch.stop()
        _logger.info('trained algorithm %s in %s', algo, watch)
        return model, watch.elapsed()

    def _predict(self, rid, algo, model, test):
        if not self.predict:
            return None, None
        if not isinstance(algo, Predictor):
            return None, None

        watch = util.Stopwatch()
        _logger.info('generating %d predictions for %s', len(test), algo)
        preds = predict(algo, test, model, nprocs=self.nprocs)
        watch.stop()
        _logger.info('generated predictions in %s', watch)
        preds['RunId'] = rid
        preds = preds[['RunId', 'user', 'item', 'rating', 'prediction']]
        return preds, watch.elapsed()

    def _recommend(self, rid, algo, model, test, candidates):
        if self.recommend is None:
            return None, None

        watch = util.Stopwatch()
        users = test.user.unique()
        _logger.info('generating recommendations for %d users for %s', len(users), algo)
        recs = recommend(algo, model, users, self.recommend, candidates, test,
                         nprocs=self.nprocs)
        watch.stop()
        _logger.info('generated recommendations in %s', watch)
        recs['RunId'] = rid
        return recs, watch.elapsed()

    def _write_results(self, file, df, append=True):
        if df is None:
            return

        if fastparquet is not None:
            fastparquet.write(str(file), df, append=append, compression='snappy')
        elif append and file.exists():
            warnings.warn('fastparquet not available, appending is slow')
            odf = pd.read_parquet(str(file))
            pd.concat([odf, df]).to_parquet(str(file))
        else:
            df.to_parquet(str(file))<|MERGE_RESOLUTION|>--- conflicted
+++ resolved
@@ -32,17 +32,8 @@
     root.addHandler(QueueHandler(__mp_log_queue))
 
 
-<<<<<<< HEAD
 def __mp_listener():
     return QueueListener(__mp_log_queue, *list(logging.getLogger().handlers))
-=======
-def __install_mplog():
-    global __mp_log_installed
-    if mplog and not __mp_log_installed:
-        _logger.info('installing MP log handler')
-        mplog.install_mp_handler(logging.getLogger())
-        __mp_log_installed = True
->>>>>>> eb0a70a6
 
 
 def __mp_init_data(algo, model, candidates, size):
